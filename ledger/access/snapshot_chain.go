package access

import (
	"bytes"
	"errors"
	errors2 "github.com/pkg/errors"
	"github.com/syndtr/goleveldb/leveldb"
	"github.com/vitelabs/go-vite/common/types"
	"github.com/vitelabs/go-vite/ledger"
	"github.com/vitelabs/go-vite/vitedb"
	"log"
	"math/big"
	"sync"
)

type SnapshotChainAccess struct {
	store        *vitedb.SnapshotChain
	accountStore *vitedb.Account
	bwMutex      sync.RWMutex
}

var snapshotChainAccess = &SnapshotChainAccess{
	store:        vitedb.GetSnapshotChain(),
	accountStore: vitedb.GetAccount(),
}

func GetSnapshotChainAccess() *SnapshotChainAccess {
	return snapshotChainAccess
}

func (sca *SnapshotChainAccess) CheckAndCreateGenesisBlocks() {

	// Check snapshotGenesisBlock
	snapshotGenesisBlock, err := sca.store.GetBLockByHeight(big.NewInt(1))
	if err != nil && err != leveldb.ErrNotFound {
		log.Fatal(errors2.Wrap(err, "CheckAndCreateGenesisBlocks"))
	}

	if snapshotGenesisBlock == nil {
		sca.WriteGenesisBlock()
	} else {
		if ok := snapshotGenesisBlock.IsGenesisBlock(); !ok {
			log.Fatal(errors2.Wrap(errors.New("SnapshotGenesisBlock is not valid."), "CheckAndCreateGenesisBlocks"))
		}
	}

	// Check accountGenesisBlockFirst
	accountGenesisBlockFirst, err := accountChainAccess.GetBlockByHash(ledger.AccountGenesisBlockFirst.Hash)
	if err != nil && err != leveldb.ErrNotFound {
		log.Fatal(errors2.Wrap(err, "CheckAccountGenesisBlockFirst"))
	}

	if accountGenesisBlockFirst == nil {
		accountChainAccess.WriteGenesisBlock()
	} else {
		if ok := accountGenesisBlockFirst.IsGenesisBlock(); !ok {
			log.Fatal(errors2.Wrap(errors.New("AccountGenesisBlockFirst is not valid."), "CheckAndCreateAccountGenesisBlockFirst"))
		}
	}

	// Check accountGenesisBlockSecond
	accountGenesisBlockSecond, err := accountChainAccess.GetBlockByHash(ledger.AccountGenesisBlockSecond.Hash)
	if err != nil && err != leveldb.ErrNotFound {
		log.Fatal(errors2.Wrap(err, "CheckAccountGenesisBlockSecond"))
	}

	if accountGenesisBlockSecond == nil {
		accountChainAccess.WriteGenesisSecondBlock()
	} else {
		if ok := accountGenesisBlockSecond.IsGenesisSecondBlock(); !ok {
			log.Fatal(errors2.Wrap(errors.New("AccountGenesisBlockSecond is not valid."), "CheckAndCreateAccountGenesisBlockSecond"))
		}
	}

}

func (sca *SnapshotChainAccess) WriteGenesisBlock() {
	if err := sca.WriteBlock(ledger.SnapshotGenesisBlock, nil); err != nil {
		log.Fatal(errors2.Wrap(err, "snapshotChain.WriteGenesisBlock"))
	}
	log.Println("snapshotChain.WriteGenesisBlock success.")
}

func (sca *SnapshotChainAccess) GetBlockByHeight(height *big.Int) (*ledger.SnapshotBlock, error) {
	block, err := sca.store.GetBLockByHeight(height)
	if err != nil {
		return nil, err
	}
	return block, nil
}

func (sca *SnapshotChainAccess) GetBlockByHash(blockHash *types.Hash) (*ledger.SnapshotBlock, error) {
	block, err := sca.store.GetBlockByHash(blockHash)
	if err != nil {
		return nil, err
	}
	return block, nil
}

func (sca *SnapshotChainAccess) GetBlocksFromOrigin(originBlockHash *types.Hash, count uint64, forward bool) (ledger.SnapshotBlockList, error) {
	return sca.store.GetBlocksFromOrigin(originBlockHash, count, forward)
}

func (sca *SnapshotChainAccess) GetBlockList(index int, num int, count int) ([]*ledger.SnapshotBlock, error) {
	blockList, err := sca.store.GetBlockList(index, num, count)
	if err != nil {
		return nil, err
	}
	return blockList, nil
}

func (sca *SnapshotChainAccess) GetLatestBlock() (*ledger.SnapshotBlock, error) {
	return sca.store.GetLatestBlock()
}

func (sca *SnapshotChainAccess) WriteBlockList(blockList []*ledger.SnapshotBlock, signFunc signSnapshotBlockFuncType) error {
	batch := new(leveldb.Batch)
	var err error
	for _, block := range blockList {
		err = sca.writeBlock(batch, block, signFunc)
		if err != nil {
			return err
		}
	}
	return nil
}

func (sca *SnapshotChainAccess) WriteBlock(block *ledger.SnapshotBlock, signFunc signSnapshotBlockFuncType) error {
	err := sca.store.BatchWrite(nil, func(batch *leveldb.Batch) error {
		// When *ScWriteError data type convert to error interface, nil become non-nil. So need return nil manually
		if err := sca.writeBlock(batch, block, signFunc); err != nil {
			return err
		}
		return nil
	})

	return err
}

type signSnapshotBlockFuncType func(*ledger.SnapshotBlock) (*ledger.SnapshotBlock, error)

func (sca *SnapshotChainAccess) writeBlock(batch *leveldb.Batch, block *ledger.SnapshotBlock, signFunc signSnapshotBlockFuncType) *ScWriteError {
	if block == nil {
		return &ScWriteError{
			Code: WscDefaultErr,
			Err:  errors.New("The written block is not available."),
		}
	}

	// Mutex.lock
	sca.bwMutex.Lock()
	defer sca.bwMutex.Unlock()

<<<<<<< HEAD
	if block.Hash == nil {
		hash, err := block.ComputeHash()
		if err != nil {
			return &ScWriteError{
				Code: WscSetHashErr,
				Err:  err,
			}
		}
		block.Hash = hash
	}

	isGenesisBlock := bytes.Equal(block.Hash.Bytes(), ledger.SnapshotGenesisBlock.Hash.Bytes())
=======
	isGenesisBlock := block.IsGenesisBlock()
>>>>>>> 6090cfaa

	if !isGenesisBlock && (block.Snapshot == nil || len(block.Snapshot) <= 0) {
		return &ScWriteError{
			Code: WscDefaultErr,
			Err:  errors.New("The written block snapshot is nil."),
		}
	}

	// Judge whether the prehash is valid
	if !isGenesisBlock {
		preSnapshotBlock, err := sca.store.GetLatestBlock()
		if err != nil {
			return &ScWriteError{
				Code: WscDefaultErr,
				Err:  err,
			}
		}
		if !bytes.Equal(block.PrevHash.Bytes(), preSnapshotBlock.Hash.Bytes()) {
			return &ScWriteError{
				Code: WscPrevHashErr,
				Err:  errors.New("PreHash of the written block doesn't direct to the latest block hash."),
				Data: preSnapshotBlock,
			}
		}
		newSnapshotHeight := &big.Int{}
		block.Height = newSnapshotHeight.Add(preSnapshotBlock.Height, big.NewInt(1))
	}

	// Check account block availability
	if !isGenesisBlock {
		snapshot := block.Snapshot

		var needSyncAccountBlocks []*WscNeedSyncErrData

		for addr, snapshotItem := range snapshot {
			blockMeta, err := accountChainAccess.GetBlockMetaByHash(snapshotItem.AccountBlockHash)
			accountAddress, _ := types.HexToAddress(addr)
			if err != nil || blockMeta == nil {
				needSyncAccountBlocks = append(needSyncAccountBlocks, &WscNeedSyncErrData{
					AccountAddress:    &accountAddress,
					TargetBlockHash:   snapshotItem.AccountBlockHash,
					TargetBlockHeight: snapshotItem.AccountBlockHeight,
				})
			} else {
				// Modify block meta status.
				blockMeta.IsSnapshotted = true
				accountChainAccess.store.WriteBlockMeta(batch, snapshotItem.AccountBlockHash, blockMeta)
			}
		}

		if needSyncAccountBlocks != nil {

			return &ScWriteError{
				Code: WscNeedSyncErr,
				Data: needSyncAccountBlocks,
			}
		}
	}

	if block.Hash == nil {
		hash, err := block.ComputeHash()
		if err != nil {
			return &ScWriteError{
				Code: WscSetHashErr,
				Err:  err,
			}
		}
		log.Printf("%+v\n", block)
		block.Hash = hash
	}

	if signFunc != nil && block.Signature == nil {
		var signErr error

		block, signErr = signFunc(block)

		if signErr != nil {
			return &ScWriteError{
				Code: WscSignErr,
				Err:  signErr,
			}
		}
	}

	// Get producer account
	producerAccountMeta, gAccMetaErr := sca.accountStore.GetAccountMetaByAddress(block.Producer)
	if gAccMetaErr != nil && gAccMetaErr != leveldb.ErrNotFound {
		if gAccMetaErr != nil {
			return &ScWriteError{
				Code: WscDefaultErr,
				Err:  gAccMetaErr,
			}
		}
	}

	// If producer account doesn't exist, create it
	if producerAccountMeta == nil {
		writeNewAccountMutex.Lock()
		defer writeNewAccountMutex.Unlock()

		var err error
		producerAccountMeta, err = accountAccess.CreateNewAccountMeta(batch, block.Producer, block.PublicKey)
		if err != nil {
			return &ScWriteError{
				Code: WscDefaultErr,
				Err:  err,
			}
		}

		// Write account meta
		if err = sca.accountStore.WriteMeta(batch, block.Producer, producerAccountMeta); err != nil {
			return &ScWriteError{
				Code: WscDefaultErr,
				Err:  err,
			}
		}

		// Write account id index
		if err := sca.accountStore.WriteAccountIdIndex(batch, producerAccountMeta.AccountId, block.Producer); err != nil {
			return &ScWriteError{
				Code: WscDefaultErr,
				Err:  err,
			}
		}

	}

	//snapshotBlockHeight:d.[snapshotBlockHash]:[snapshotBlockHeight]
	if wbhErr := sca.store.WriteBlockHeight(batch, block); wbhErr != nil {
		return &ScWriteError{
			Code: WscDefaultErr,
			Err:  errors2.Wrap(wbhErr, "WriteBlockHeight"),
		}
	}
	//snapshotBlock:e.[snapshotBlockHeight]:[snapshotBlock]
	if wbErr := sca.store.WriteBlock(batch, block); wbErr != nil {
		return &ScWriteError{
			Code: WscDefaultErr,
			Err:  errors2.Wrap(wbErr, "WriteBlock"),
		}
	}
	return nil
}<|MERGE_RESOLUTION|>--- conflicted
+++ resolved
@@ -151,22 +151,7 @@
 	sca.bwMutex.Lock()
 	defer sca.bwMutex.Unlock()
 
-<<<<<<< HEAD
-	if block.Hash == nil {
-		hash, err := block.ComputeHash()
-		if err != nil {
-			return &ScWriteError{
-				Code: WscSetHashErr,
-				Err:  err,
-			}
-		}
-		block.Hash = hash
-	}
-
-	isGenesisBlock := bytes.Equal(block.Hash.Bytes(), ledger.SnapshotGenesisBlock.Hash.Bytes())
-=======
 	isGenesisBlock := block.IsGenesisBlock()
->>>>>>> 6090cfaa
 
 	if !isGenesisBlock && (block.Snapshot == nil || len(block.Snapshot) <= 0) {
 		return &ScWriteError{

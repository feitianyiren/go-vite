--- conflicted
+++ resolved
@@ -170,11 +170,7 @@
 
 	isGenesisBlock := bytes.Equal(block.Hash.Bytes(), ledger.SnapshotGenesisBlock.Hash.Bytes())
 
-<<<<<<< HEAD
-	if !isGenesisBlock || block.Snapshot == nil || len(block.Snapshot) <= 0 {
-=======
 	if !isGenesisBlock && (block.Snapshot == nil || len(block.Snapshot) <= 0) {
->>>>>>> 2a007584
 		return &ScWriteError{
 			Code: WscDefaultErr,
 			Err:  errors.New("The written block snapshot is nil."),

--- conflicted
+++ resolved
@@ -59,8 +59,4 @@
 
 func (aa *AccountAccess) GetAccountList () ([]*types.Address, error){
 	return aa.store.GetAccountList()
-<<<<<<< HEAD
-}
-=======
-}
->>>>>>> 1ed73598
+}
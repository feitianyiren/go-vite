package handler

import (
	"bytes"
	"errors"
	"github.com/vitelabs/go-vite/common/types"
	"github.com/vitelabs/go-vite/crypto"
	"github.com/vitelabs/go-vite/ledger"
	"github.com/vitelabs/go-vite/ledger/access"
<<<<<<< HEAD
	protoTypes "github.com/vitelabs/go-vite/protocols/types"
	"log"
=======
	"github.com/vitelabs/go-vite/log"
	protoTypes "github.com/vitelabs/go-vite/protocols/types"
>>>>>>> 6090cfaa
	"math/big"
	"time"
)

type AccountChain struct {
	vite Vite
	// Handle block
	acAccess *access.AccountChainAccess
	aAccess  *access.AccountAccess
	scAccess *access.SnapshotChainAccess
	uAccess  *access.UnconfirmedAccess
<<<<<<< HEAD
	tAccess  *access.TokenAccess
=======
>>>>>>> 6090cfaa
}

func NewAccountChain(vite Vite) *AccountChain {
	return &AccountChain{
		vite:     vite,
		acAccess: access.GetAccountChainAccess(),
		aAccess:  access.GetAccountAccess(),
		scAccess: access.GetSnapshotChainAccess(),
		uAccess:  access.GetUnconfirmedAccess(),
	}
}

// HandleBlockHash
func (ac *AccountChain) HandleGetBlocks(msg *protoTypes.GetAccountBlocksMsg, peer *protoTypes.Peer) error {
	go func() {
<<<<<<< HEAD
		log.Printf("HandleGetBlocks: Origin: %s, Count: %d, Forward: %v.\n", msg.Origin, msg.Count, msg.Forward)
=======
>>>>>>> 6090cfaa
		blocks, err := ac.acAccess.GetBlocksFromOrigin(&msg.Origin, msg.Count, msg.Forward)
		if err != nil {
			log.Info(err.Error())
			return
		}

		// send out
		ac.vite.Pm().SendMsg(peer, &protoTypes.Msg{
			Code:    protoTypes.AccountBlocksMsgCode,
			Payload: blocks,
		})
	}()
	return nil
}

// HandleBlockHash
func (ac *AccountChain) HandleSendBlocks(msg *protoTypes.AccountBlocksMsg, peer *protoTypes.Peer) error {
	go func() {
		globalRWMutex.RLock()
		defer globalRWMutex.RUnlock()

		log.Info("AccountChain HandleSendBlocks: receive blocks from network")
		for _, block := range *msg {
			log.Info("AccountChain HandleSendBlocks: start process block " + block.Hash.String())
			if block.PublicKey == nil || block.Hash == nil || block.Signature == nil {
				// Discard the block.
				log.Info("AccountChain HandleSendBlocks: discard block " + block.Hash.String() + ", because block.PublicKey or block.Hash or block.Signature is nil.")
				continue
			}
			// Verify hash
			computedHash, err := block.ComputeHash()
			if err != nil {
				// Discard the block.
				log.Info(err.Error())
				continue
			}

			if !bytes.Equal(computedHash.Bytes(), block.Hash.Bytes()) {
				// Discard the block.
				log.Info("AccountChain HandleSendBlocks: discard block " + block.Hash.String() + ", because the computed hash is " + computedHash.String() + " and the block hash is " + block.Hash.String())
				continue
			}
			// Verify signature
			isVerified, verifyErr := crypto.VerifySig(block.PublicKey, block.Hash.Bytes(), block.Signature)

			if verifyErr != nil || !isVerified {
				// Discard the block.
				log.Info("AccountChain HandleSendBlocks: discard block " + block.Hash.String() + ", because verify signature failed.")
				continue
			}

			// Write block
			writeErr := ac.acAccess.WriteBlock(block, nil)

			if writeErr != nil {

				switch writeErr.(type) {
				case *access.AcWriteError:
					err := writeErr.(*access.AcWriteError)
					if err.Code == access.WacPrevHashUncorrectErr {
						log.Info("AccountChain HandleSendBlocks: start download account chain.")
						errData := err.Data.(*ledger.AccountBlock)

						currentHeight := big.NewInt(0)
						if errData != nil {
							currentHeight = errData.Meta.Height
						}

						if block.Meta.Height.Cmp(currentHeight) <= 0 {
							return
						}
						// Download fragment
						count := &big.Int{}
						count.Sub(block.Meta.Height, currentHeight)
						ac.vite.Pm().SendMsg(peer, &protoTypes.Msg{
							Code: protoTypes.GetAccountBlocksMsgCode,
							Payload: &protoTypes.GetAccountBlocksMsg{
								Origin:  *errData.Hash,
								Forward: true,
								Count:   count.Uint64(),
							},
						})
						return
					}
				}

				log.Info(writeErr.Error())
				continue
			} else {
				log.Info("AccountChain HandleSendBlocks: write block " + block.Hash.String() + " success.")
			}
		}
	}()
	return nil
}

// AccAddr = account address
func (ac *AccountChain) GetAccountByAccAddr(addr *types.Address) (*ledger.AccountMeta, error) {
	return ac.aAccess.GetAccountMeta(addr)
}

// AccAddr = account address
func (ac *AccountChain) GetBlocksByAccAddr(addr *types.Address, index, num, count int) (ledger.AccountBlockList, error) {
	return ac.acAccess.GetBlockListByAccountAddress(index, num, count, addr)
}

func (ac *AccountChain) CreateTx(block *ledger.AccountBlock) error {
	return ac.CreateTxWithPassphrase(block, "")
}

func (ac *AccountChain) CreateTxWithPassphrase(block *ledger.AccountBlock, passphrase string) error {
<<<<<<< HEAD
=======
	if !syncInfo.IsFirstSyncDone {
		log.Error("Sync unfinished, so can't handleSendBlocks.")
		return nil
	}
>>>>>>> 6090cfaa
	globalRWMutex.RLock()
	defer globalRWMutex.RUnlock()

	accountMeta, err := ac.aAccess.GetAccountMeta(block.AccountAddress)

	if err != nil {
		return err
	}

	if accountMeta == nil {
		return errors.New("CreateTx failed, because account " + block.AccountAddress.String() + " is not existed.")
	}

	// Set prevHash
	latestBlock, err := ac.acAccess.GetLatestBlockByAccountAddress(block.AccountAddress)
	if err != nil {
		return err
	}

	if latestBlock != nil {
		block.PrevHash = latestBlock.Hash
	}

	// Set Snapshot Timestamp
	currentSnapshotBlock, err := ac.scAccess.GetLatestBlock()
	if err != nil {
		return err
	}

	block.SnapshotTimestamp = currentSnapshotBlock.Hash

	// Set Timestamp
	block.Timestamp = uint64(time.Now().Unix())

	// Set Pow params: Nounce、Difficulty
	block.Nounce = []byte{0, 0, 0, 0, 0}
	block.Difficulty = []byte{0, 0, 0, 0, 0}
	block.FAmount = big.NewInt(0)

	// Set PublicKey
	block.PublicKey = accountMeta.PublicKey

	writeErr := ac.acAccess.WriteBlock(block, func(accountBlock *ledger.AccountBlock) (*ledger.AccountBlock, error) {
		var signErr error
		if passphrase == "" {
			accountBlock.Signature, accountBlock.PublicKey, signErr =
				ac.vite.WalletManager().KeystoreManager.SignData(*block.AccountAddress, block.Hash.Bytes())

		} else {
			accountBlock.Signature, accountBlock.PublicKey, signErr =
				ac.vite.WalletManager().KeystoreManager.SignDataWithPassphrase(*block.AccountAddress, passphrase, block.Hash.Bytes())

		}

		return accountBlock, signErr
	})

	if err != nil {
		return writeErr
	}

	// Broadcast
	sendErr := ac.vite.Pm().SendMsg(nil, &protoTypes.Msg{
		Code:    protoTypes.AccountBlocksMsgCode,
		Payload: &protoTypes.AccountBlocksMsg{block},
	})

	if sendErr != nil {
		log.Info("CreateTx broadcast failed, error is " + sendErr.Error())
		return sendErr
	}
	return nil
<<<<<<< HEAD
=======
}

func (ac *AccountChain) GetUnconfirmedAccountMeta(addr *types.Address) (*ledger.UnconfirmedMeta, error) {
	return ac.uAccess.GetUnconfirmedAccountMeta(addr)
}

func (ac *AccountChain) GetUnconfirmedBlocks(index int, num int, count int, addr *types.Address) ([]*ledger.AccountBlock, error) {
	return ac.uAccess.GetUnconfirmedBlocks(index, num, count, addr)
>>>>>>> 6090cfaa
}<|MERGE_RESOLUTION|>--- conflicted
+++ resolved
@@ -7,13 +7,8 @@
 	"github.com/vitelabs/go-vite/crypto"
 	"github.com/vitelabs/go-vite/ledger"
 	"github.com/vitelabs/go-vite/ledger/access"
-<<<<<<< HEAD
-	protoTypes "github.com/vitelabs/go-vite/protocols/types"
-	"log"
-=======
 	"github.com/vitelabs/go-vite/log"
 	protoTypes "github.com/vitelabs/go-vite/protocols/types"
->>>>>>> 6090cfaa
 	"math/big"
 	"time"
 )
@@ -25,10 +20,7 @@
 	aAccess  *access.AccountAccess
 	scAccess *access.SnapshotChainAccess
 	uAccess  *access.UnconfirmedAccess
-<<<<<<< HEAD
 	tAccess  *access.TokenAccess
-=======
->>>>>>> 6090cfaa
 }
 
 func NewAccountChain(vite Vite) *AccountChain {
@@ -38,16 +30,13 @@
 		aAccess:  access.GetAccountAccess(),
 		scAccess: access.GetSnapshotChainAccess(),
 		uAccess:  access.GetUnconfirmedAccess(),
+		tAccess:  access.GetTokenAccess(),
 	}
 }
 
 // HandleBlockHash
 func (ac *AccountChain) HandleGetBlocks(msg *protoTypes.GetAccountBlocksMsg, peer *protoTypes.Peer) error {
 	go func() {
-<<<<<<< HEAD
-		log.Printf("HandleGetBlocks: Origin: %s, Count: %d, Forward: %v.\n", msg.Origin, msg.Count, msg.Forward)
-=======
->>>>>>> 6090cfaa
 		blocks, err := ac.acAccess.GetBlocksFromOrigin(&msg.Origin, msg.Count, msg.Forward)
 		if err != nil {
 			log.Info(err.Error())
@@ -159,13 +148,10 @@
 }
 
 func (ac *AccountChain) CreateTxWithPassphrase(block *ledger.AccountBlock, passphrase string) error {
-<<<<<<< HEAD
-=======
 	if !syncInfo.IsFirstSyncDone {
 		log.Error("Sync unfinished, so can't handleSendBlocks.")
 		return nil
 	}
->>>>>>> 6090cfaa
 	globalRWMutex.RLock()
 	defer globalRWMutex.RUnlock()
 
@@ -238,15 +224,4 @@
 		return sendErr
 	}
 	return nil
-<<<<<<< HEAD
-=======
-}
-
-func (ac *AccountChain) GetUnconfirmedAccountMeta(addr *types.Address) (*ledger.UnconfirmedMeta, error) {
-	return ac.uAccess.GetUnconfirmedAccountMeta(addr)
-}
-
-func (ac *AccountChain) GetUnconfirmedBlocks(index int, num int, count int, addr *types.Address) ([]*ledger.AccountBlock, error) {
-	return ac.uAccess.GetUnconfirmedBlocks(index, num, count, addr)
->>>>>>> 6090cfaa
 }
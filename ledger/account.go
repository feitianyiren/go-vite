--- conflicted
+++ resolved
@@ -4,10 +4,11 @@
 	"math/big"
 	"github.com/vitelabs/go-vite/vitepb"
 	"github.com/golang/protobuf/proto"
+	"github.com/vitelabs/go-vite/common/types"
 )
 
 type AccountSimpleToken struct {
-	TokenId []byte
+	TokenId *types.TokenTypeId
 	LastAccountBlockHeight *big.Int
 }
 
@@ -22,11 +23,8 @@
 }
 
 
-// modify by sanjin
 // has to be query from accountBlockMeta?????
-//
 func (account *Account) GetBlockHeight () *big.Int {
-<<<<<<< HEAD
 	//return big.NewInt(456)
 	return account.blockHeight
 }
@@ -36,7 +34,18 @@
 }
 
 func (am *AccountMeta) DbSerialize () ([]byte, error) {
+	var pbTokenList []*vitepb.AccountSimpleToken
+	for _, lAccountSimpleToken := range am.TokenList {
+		var sTokenId []byte = lAccountSimpleToken.TokenId[:]
+		pbAccountSimpleToken := &vitepb.AccountSimpleToken{
+			TokenId: sTokenId,
+			LastAccountBlockHeight: lAccountSimpleToken.LastAccountBlockHeight.Bytes(),
+		}
+		pbTokenList = append(pbTokenList, pbAccountSimpleToken)
+	}
 	accountMetaPB := &vitepb.AccountMeta{
+		AccountId: am.AccountId.Bytes(),
+		TokenList: pbTokenList,
 	}
 	serializedBytes, err := proto.Marshal(accountMetaPB)
 
@@ -46,15 +55,55 @@
 	return serializedBytes, nil
 }
 
-
 func (am *AccountMeta) DbDeserialize (buf []byte) error {
 	accountMetaPB := &vitepb.AccountMeta{}
-	if err := proto.Unmarshal(buf, accountMetaPB ); err != nil {
+	if err := proto.Unmarshal(buf, accountMetaPB); err != nil {
 		return err
 	}
+	am.AccountId = &big.Int{}
+	am.AccountId.SetBytes(accountMetaPB.AccountId)
+
+	var lTokenList []*AccountSimpleToken
+	for _, pbAccountSimpleToken := range accountMetaPB.TokenList {
+		labHeight := &big.Int{}
+		tTokenIdType, ttErr := types.BytesToTokenTypeId(pbAccountSimpleToken.TokenId)
+		if ttErr != nil {
+			return ttErr
+		}
+		lAccountSimpleToken := &AccountSimpleToken{
+			&tTokenIdType,
+			labHeight.SetBytes(pbAccountSimpleToken.LastAccountBlockHeight),
+		}
+		lTokenList = append(lTokenList, lAccountSimpleToken)
+	}
+	am.TokenList = lTokenList
+
 	return nil
+	//return big.NewInt(456)
 }
-=======
-	return big.NewInt(456)
-}
->>>>>>> 02fd4d15
+
+//func (ast *AccountSimpleToken) DbSerialize () ([]byte, error) {
+//	accountSimpleTokenPB := &vitepb.AccountSimpleToken{
+//		TokenId: ast.TokenId,
+//		LastAccountBlockHeight: ast.LastAccountBlockHeight.Bytes(),
+//	}
+//	serializedBytes, err := proto.Marshal(accountSimpleTokenPB)
+//	if err != nil {
+//		return nil, err
+//	}
+//	return serializedBytes, nil
+//}
+//
+//func (ast *AccountSimpleToken) DbDeserialize (buf []byte) error {
+//	accountSimpleTokenPB := &vitepb.AccountSimpleToken{}
+//	if err := proto.Unmarshal(buf, accountSimpleTokenPB); err != nil {
+//		return err
+//	}
+//	ast.TokenId =  accountSimpleTokenPB.TokenId
+//	ast.LastAccountBlockHeight = &big.Int{}
+//	ast.LastAccountBlockHeight.SetBytes(accountSimpleTokenPB.LastAccountBlockHeight)
+//
+//	return nil
+//}
+
+

// Package p2p implements the vite P2P network

package p2p

import (
	"errors"
	"fmt"
	"github.com/vitelabs/go-vite/crypto/ed25519"
	"github.com/vitelabs/go-vite/log15"
	"github.com/vitelabs/go-vite/monitor"
	"github.com/vitelabs/go-vite/p2p/block"
	"github.com/vitelabs/go-vite/p2p/discovery"
	"github.com/vitelabs/go-vite/p2p/nat"
	"net"
	"strconv"
	"sync"
	"sync/atomic"
	"time"
)

var p2pServerLog = log15.New("module", "p2p/server")

var errSvrStarted = errors.New("Server has started")
var errSvrStopped = errors.New("Server has stopped")

type Discovery interface {
	Lookup(discovery.NodeID) []*discovery.Node
	Resolve(discovery.NodeID) *discovery.Node
	RandomNodes([]*discovery.Node) int
	Start()
	Stop()
}

type Config struct {
	Name            string
	NetID           NetworkID          // which network server runs on
	MaxPeers        uint               // max peers can be connected
	MaxPendingPeers uint               // max peers waiting for connect
	MaxInboundRatio uint               // max inbound peers: MaxPeers / MaxInboundRatio
	Port            uint               // TCP and UDP listen port
	Database        string             // the directory for storing node table
	PrivateKey      ed25519.PrivateKey // use for encrypt message, the corresponding public key use for NodeID
	Protocols       []*Protocol        // protocols server supported
	BootNodes       []string
	KafKa           []string
}

type Server struct {
	*Config
	running      int32          // atomic
	wg           sync.WaitGroup // Wait for all jobs done
	term         chan struct{}
	pending      chan struct{} // how many connection can wait for handshake
	addPeer      chan *conn
	delPeer      chan *Peer
	discv        Discovery
	ourHandshake *Handshake
<<<<<<< HEAD

	BootNodes []*discovery.Node

	log log15.Logger

	peers *PeerSet

	blockList *block.CuckooSet
=======
	BootNodes    []*discovery.Node
	peers        *PeerSet
	blockList    *block.CuckooSet
	topo         *topoHandler
	self         *discovery.Node
	agent        *agent
	log          log15.Logger
	producer     *producer
>>>>>>> 7d97029c
}

func New(cfg Config) *Server {
	safeCfg := EnsureConfig(cfg)

	svr := &Server{
		Config:    safeCfg,
		log:       p2pServerLog.New("module", "p2p/server"),
		peers:     newPeerSet(),
		term:      make(chan struct{}),
		pending:   make(chan struct{}, cfg.MaxPendingPeers),
		addPeer:   make(chan *conn, 1),
		delPeer:   make(chan *Peer, 1),
		BootNodes: addFirmNodes(cfg.BootNodes),
<<<<<<< HEAD
		blockList: block.NewCuckooSet(1000),
=======
		blockList: block.NewCuckooSet(100),
		topo:      newTopoHandler(),
>>>>>>> 7d97029c
	}

	if svr.KafKa != nil {
		producer, err := newProducer(svr.KafKa)
		if err == nil {
			svr.producer = producer
		}
	}

	return svr
}

func (svr *Server) Peers() []*PeerInfo {
	return svr.peers.Info()
}

func (svr *Server) PeersCount() (amount int) {
	return svr.peers.Size()
}

func (svr *Server) NodeInfo() *NodeInfo {
	protocols := make([]string, len(svr.Protocols))
	for i, protocol := range svr.Protocols {
		protocols[i] = protocol.String()
	}

	return &NodeInfo{
		ID:    svr.self.ID.String(),
		Name:  svr.Name,
		Url:   svr.self.String(),
		NetID: svr.NetID,
		Address: &address{
			IP:  svr.self.IP,
			TCP: svr.self.TCP,
			UDP: svr.self.UDP,
		},
		Protocols: protocols,
	}
}

// the first item is self url
func (svr *Server) Topology() *Topo {
	count := svr.PeersCount()

	topo := &Topo{
		Pivot: svr.self.String(),
		Peers: make([]string, count),
	}

	svr.peers.Traverse(func(id discovery.NodeID, p *Peer) {
		topo.Peers = append(topo.Peers, p.String())
	})

	return topo
}

func (svr *Server) Available() bool {
	return svr.PeersCount() > 0
}

func (svr *Server) maxOutboundPeers() uint {
	return svr.MaxPeers - svr.maxInboundPeers()
}

func (svr *Server) maxInboundPeers() uint {
	return svr.MaxPeers / svr.MaxInboundRatio
}

func (svr *Server) Start() error {
	if !atomic.CompareAndSwapInt32(&svr.running, 0, 1) {
		return errSvrStarted
	}

	ID, err := discovery.Priv2NodeID(svr.Config.PrivateKey)
	if err != nil {
		return err
	}

	svr.setHandshake(ID)

	addr := "0.0.0.0:" + strconv.FormatUint(uint64(svr.Port), 10)
	// udp discover
	udpAddr, err := net.ResolveUDPAddr("udp", addr)
	if err != nil {
		return err
	}

	conn, err := net.ListenUDP("udp", udpAddr)
	if err != nil {
		return err
	}

	// tcp listener
	tcpAddr, err := net.ResolveTCPAddr("tcp", addr)
	if err != nil {
		svr.log.Crit("tcp listening error", "err", err)
	}

	listener, err := net.ListenTCP("tcp", tcpAddr)
	if err != nil {
		svr.log.Crit("tcp listening error", "err", err)
	} else {
		svr.log.Info(fmt.Sprintf("tcp listening at %s", tcpAddr))
	}

	node := &discovery.Node{
		ID:  ID,
		IP:  udpAddr.IP,
		UDP: uint16(udpAddr.Port),
		TCP: uint16(tcpAddr.Port),
	}
	svr.self = node
	// mapping udp and tcp
	go nat.Map(svr.term, "udp", int(svr.self.UDP), int(svr.self.UDP), "vite p2p udp", 0, svr.updateNode)
	go nat.Map(svr.term, "tcp", int(svr.self.TCP), int(svr.self.TCP), "vite p2p tcp", 0, svr.updateNode)

	svr.discv = discovery.New(&discovery.Config{
		Priv:      svr.PrivateKey,
		DBPath:    svr.Database,
		BootNodes: svr.BootNodes,
		Conn:      conn,
		Self:      node,
	})

	svr.discv.Start()

	svr.agent = newAgent(svr)
	svr.agent.start()

	// tcp listener
	svr.wg.Add(1)
	go svr.listenLoop(listener)

	// task loop
	svr.wg.Add(1)
	go svr.loop()

	p2pServerLog.Info("p2p server started")
	return nil
}

func (svr *Server) updateNode(addr *nat.Addr) {
	if addr.Proto == "tcp" {
		svr.self.TCP = uint16(addr.Port)
	} else {
		svr.self.UDP = uint16(addr.Port)
	}
}

func (svr *Server) setHandshake(ID discovery.NodeID) {
	cmdsets := make([]*CmdSet, len(svr.Protocols))
	for i, p := range svr.Protocols {
		cmdsets[i] = p.CmdSet()
	}
	svr.ourHandshake = &Handshake{
		Version: Version,
		Name:    svr.Name,
		NetID:   svr.NetID,
		ID:      ID,
		CmdSets: cmdsets,
	}
}

func (svr *Server) listenLoop(listener *net.TCPListener) {
	defer svr.wg.Done()

	var conn net.Conn
	var err error
	for {
		select {
		case svr.pending <- struct{}{}:
			for {
				conn, err = listener.Accept()

				if err != nil {
					svr.log.Error("tcp accept error", "error", err)
					continue
				}
				break
			}
			go svr.setupConn(conn, inbound)
		case <-svr.term:
			close(svr.pending)
			goto END
		}
	}

END:
	listener.Close()
}

func (svr *Server) setupConn(c net.Conn, flag connFlag) {
	ts := &conn{
		fd:        c,
		transport: newProtoX(c),
		flags:     flag,
		term:      make(chan struct{}),
	}

	svr.log.Info(fmt.Sprintf("begin handshake with %s", c.RemoteAddr()))

	their, err := ts.Handshake(svr.ourHandshake)

	if err != nil {
		ts.close(err)
		svr.log.Error(fmt.Sprintf("handshake error with %s: %v", c.RemoteAddr(), err))
	} else {
		ts.id = their.ID
		ts.name = their.Name
		ts.cmdSets = their.CmdSets

		svr.log.Info(fmt.Sprintf("handshake with %s@%s done", ts.id, c.RemoteAddr()))
		svr.addPeer <- ts
	}

	<-svr.pending
}

func (svr *Server) checkConn(c *conn) error {
	if uint(svr.peers.Size()) >= svr.MaxPeers {
		return DiscTooManyPeers
	}

	if uint(svr.peers.inbound) >= svr.maxInboundPeers() {
		return DiscTooManyPassivePeers
	}

	if svr.peers.Has(c.id) {
		return DiscAlreadyConnected
	}

	if c.id == svr.self.ID {
		return DiscSelf
	}

	return nil
}

func (svr *Server) loop() {
	defer svr.wg.Done()

	// broadcast topo to peers
	topoInterval := time.Minute
	if svr.NetID == MainNet {
		topoInterval = 10 * time.Minute
	}
	topoTicker := time.NewTicker(topoInterval)
	defer topoTicker.Stop()

	for {
		select {
		case <-svr.term:
			goto END
		case c := <-svr.addPeer:
			err := svr.checkConn(c)
			if err == nil {
				if p, err := NewPeer(c, svr.Protocols, svr.topo.rec); err != nil {
					svr.peers.Add(p)

					peersCount := svr.peers.Size()
					svr.log.Info("create new peer", "ID", c.id.String(), "total", peersCount)
					monitor.LogDuration("p2p/peer", "add", int64(peersCount))

					go svr.runPeer(p)
				}
			} else {
				c.close(err)
				svr.log.Error("cannot create new peer", "error", err)
			}

		case p := <-svr.delPeer:
			svr.peers.Del(p)

			peersCount := svr.peers.Size()
			svr.log.Info("delete peer", "ID", p.ID().String(), "total", peersCount)
			monitor.LogDuration("p2p/peer", "del", int64(peersCount))

		case <-topoTicker.C:
			topo := svr.Topology()
			go svr.peers.Traverse(func(id discovery.NodeID, p *Peer) {
				err := Send(p.rw, baseProtocolCmdSet, topoCmd, 0, topo)
				if err != nil {
					p.protoErr <- err
				}
			})
		case e := <-svr.topo.rec:
			monitor.LogEvent("p2p", "topo")
			svr.topo.Handle(e, svr)
		}
	}

END:
	svr.peers.Traverse(func(id discovery.NodeID, p *Peer) {
		p.Disconnect(DiscQuitting)
	})
}

func (svr *Server) runPeer(p *Peer) {
	err := p.run()
	if err != nil {
		svr.log.Error("run peer error", "error", err)
	}
	svr.delPeer <- p
}

func (svr *Server) Stop() {
	if !atomic.CompareAndSwapInt32(&svr.running, 1, 0) {
		return
	}

	svr.discv.Stop()
	svr.agent.stop()

	close(svr.term)
	svr.wg.Wait()
}

// @section NodeInfo
type NodeInfo struct {
	ID        string    `json:"id"`
	Name      string    `json:"name"`
	Url       string    `json:"url"`
	NetID     NetworkID `json:"netId"`
	Address   *address  `json:"address"`
	Protocols []string  `json:"protocols"`
}

type address struct {
	IP  net.IP `json:"ip"`
	TCP uint16 `json:"tcp"`
	UDP uint16 `json:"udp"`
}<|MERGE_RESOLUTION|>--- conflicted
+++ resolved
@@ -55,16 +55,6 @@
 	delPeer      chan *Peer
 	discv        Discovery
 	ourHandshake *Handshake
-<<<<<<< HEAD
-
-	BootNodes []*discovery.Node
-
-	log log15.Logger
-
-	peers *PeerSet
-
-	blockList *block.CuckooSet
-=======
 	BootNodes    []*discovery.Node
 	peers        *PeerSet
 	blockList    *block.CuckooSet
@@ -73,7 +63,6 @@
 	agent        *agent
 	log          log15.Logger
 	producer     *producer
->>>>>>> 7d97029c
 }
 
 func New(cfg Config) *Server {
@@ -88,12 +77,8 @@
 		addPeer:   make(chan *conn, 1),
 		delPeer:   make(chan *Peer, 1),
 		BootNodes: addFirmNodes(cfg.BootNodes),
-<<<<<<< HEAD
-		blockList: block.NewCuckooSet(1000),
-=======
 		blockList: block.NewCuckooSet(100),
 		topo:      newTopoHandler(),
->>>>>>> 7d97029c
 	}
 
 	if svr.KafKa != nil {

package node

import (
	"fmt"
	"net"
	"os"
	"path/filepath"
	"sync"

	"github.com/vitelabs/go-vite/cmd/utils/flock"
	"github.com/vitelabs/go-vite/config"
	"github.com/vitelabs/go-vite/log15"
	"github.com/vitelabs/go-vite/p2p"
	"github.com/vitelabs/go-vite/rpc"
	"github.com/vitelabs/go-vite/rpcapi"
	"github.com/vitelabs/go-vite/vite"
	"github.com/vitelabs/go-vite/wallet"
)

var (
	log = log15.New("module", "gvite/node")
)

// Node is a container that manages p2p、rpc、vite modules
type Node struct {
	config *Config

	//wallet
	walletConfig  *wallet.Config
	walletManager *wallet.Manager

	//p2p
	p2pConfig *p2p.Config
	p2pServer *p2p.Server

	//vite
	viteConfig *config.Config
	viteServer *vite.Vite

	// List of APIs currently provided by the node
	rpcAPIs          []rpc.API
	inProcessHandler *rpc.Server

	ipcEndpoint string
	ipcListener net.Listener
	ipcHandler  *rpc.Server

	httpEndpoint  string
	httpWhitelist []string
	httpListener  net.Listener
	httpHandler   *rpc.Server

	wsEndpoint string
	wsListener net.Listener
	wsHandler  *rpc.Server

	// Channel to wait for termination notifications
	stop            chan struct{}
	lock            sync.RWMutex
	instanceDirLock flock.Releaser // prevents concurrent use of instance directory
}

func New(conf *Config) (*Node, error) {
	return &Node{
		config:       conf,
		walletConfig: conf.makeWalletConfig(),
		p2pConfig:    conf.makeP2PConfig(),
		viteConfig:   conf.makeViteConfig(),
		ipcEndpoint:  conf.IPCEndpoint(),
		httpEndpoint: conf.HTTPEndpoint(),
		wsEndpoint:   conf.WSEndpoint(),
		stop:         make(chan struct{}),
	}, nil
}

func (node *Node) Prepare() error {
	node.lock.Lock()
	defer node.lock.Unlock()

	log.Info(fmt.Sprintf("Check dataDir is OK ? "))
	if err := node.openDataDir(); err != nil {
		return err
	}
	log.Info(fmt.Sprintf("DataDir is OK. "))

	//prepare node
	log.Info(fmt.Sprintf("Begin Prepare node... "))
	//prepare wallet
	if node.walletConfig == nil {
		return ErrWalletConfigNil
	}

	if node.walletManager != nil {
		return ErrNodeRunning
	}
	node.walletManager = wallet.New(node.walletConfig)

	//prepare p2p
	if node.p2pConfig == nil {
		return ErrP2PConfigNil
	}

	if node.p2pServer != nil {
		return ErrNodeRunning
	}

	if node.viteServer != nil {
		return ErrNodeRunning
	}

	var err error
	node.p2pServer, err = p2p.New(node.p2pConfig)
	if err != nil {
		log.Error(fmt.Sprintf("P2P new error: %v", err))
		return err
	}

	//wallet start
	log.Info(fmt.Sprintf("Begin Start Wallet... "))
	if err := node.startWallet(); err != nil {
		log.Error(fmt.Sprintf("startWallet error: %v", err))
		return err
	}

	//Initialize the vite server
	node.viteServer, err = vite.New(node.viteConfig, node.walletManager)
	if err != nil {
		log.Error(fmt.Sprintf("Vite new error: %v", err))
		return err
	}

	//Protocols setting, maybe should move into module.Start()
	node.p2pServer.Protocols = append(node.p2pServer.Protocols, node.viteServer.Net().Protocols()...)

	// Start vite
	if err := node.viteServer.Init(); err != nil {
		log.Error(fmt.Sprintf("ViteServer init error: %v", err))
		return err
	}
	return nil
}

func (node *Node) Start() error {
	node.lock.Lock()
	defer node.lock.Unlock()

	//p2p\vite start
	log.Info(fmt.Sprintf("Begin Start Vite... "))
	if err := node.startVite(); err != nil {
		log.Error(fmt.Sprintf("ViteServer start error: %v", err))
		return err
	}

	// Start p2p
	log.Info(fmt.Sprintf("Begin Start P2p... "))
	if err := node.p2pServer.Start(); err != nil {
		log.Error(fmt.Sprintf("P2PServer start error: %v", err))
		return err
	}

	//rpc start
	log.Info(fmt.Sprintf("Begin Start RPC... "))
	if err := node.startRPC(); err != nil {
		log.Error(fmt.Sprintf("Node startRPC error: %v", err))
		return err
	}

	return nil
}

func (node *Node) Stop() error {
	node.lock.Lock()
	defer node.lock.Unlock()
	// unblock n.Wait
	defer close(node.stop)

	//wallet
	log.Info(fmt.Sprintf("Begin Stop Wallet... "))
	if err := node.stopWallet(); err != nil {
		log.Error(fmt.Sprintf("Node stopWallet error: %v", err))
	}

	//p2p
	log.Info(fmt.Sprintf("Begin Stop P2P... "))
	if err := node.stopP2P(); err != nil {
		log.Error(fmt.Sprintf("Node stopP2P error: %v", err))
	}

	//vite
	log.Info(fmt.Sprintf("Begin Stop Vite... "))
	if err := node.stopVite(); err != nil {
		log.Error(fmt.Sprintf("Node stopVite error: %v", err))
	}

	//rpc
	log.Info(fmt.Sprintf("Begin Stop RPD... "))
	if err := node.stopRPC(); err != nil {
		log.Error(fmt.Sprintf("Node stopRPC error: %v", err))
	}

	// Release instance directory lock.
	log.Info(fmt.Sprintf("Begin relaeck dataDir lock... "))
	if node.instanceDirLock != nil {
		if err := node.instanceDirLock.Release(); err != nil {
			log.Error("Can't release dataDir lock...", "err", err)
		} else {
			log.Info("The file lock has been released...")
		}
		node.instanceDirLock = nil
	}

	return nil
}

func (node *Node) Wait() {
	node.lock.RLock()

	if node.p2pServer == nil {
		node.lock.RUnlock()
		return
	}
	node.lock.RUnlock()
	<-node.stop
}

func (node *Node) Vite() *vite.Vite {
	return node.viteServer
}

func (node *Node) Config() *Config {
	return node.config
}

func (node *Node) ViteServer() *vite.Vite {
	return node.viteServer
}

func (node *Node) WalletManager() *wallet.Manager {
	return node.walletManager
}

//wallet start
func (node *Node) startWallet() error {
	node.walletManager.Start()
	//unlock account
	if node.config.EntropyStorePath != "" {

		if err := node.walletManager.AddEntropyStore(node.config.EntropyStorePath); err != nil {
			log.Error(fmt.Sprintf("node.walletManager.AddEntropyStore error: %v", err))
			return err
		}

		entropyStoreManager, err := node.walletManager.GetEntropyStoreManager(node.config.EntropyStorePath)

		if err != nil {
			log.Error(fmt.Sprintf("node.walletManager.GetEntropyStoreManager error: %v", err))
			return err
		}

		//unlock
		if err := entropyStoreManager.Unlock(node.config.EntropyStorePassword); err != nil {
			log.Error(fmt.Sprintf("entropyStoreManager.Unlock error: %v", err))
			return err
		}

	}

<<<<<<< HEAD

=======
>>>>>>> 2b8831d0
	return nil
}

func (node *Node) startVite() error {
	return node.viteServer.Start(node.p2pServer)
}

func (node *Node) startRPC() error {

	// Init rpc log
	rpcapi.Init(node.Config().DataDir, node.Config().LogLevel, node.Config().TestTokenHexPrivKey, node.config.TestTokenTti)

	// Start the various API endpoints, terminating all in case of errors
	if err := node.startInProcess(node.GetInProcessApis()); err != nil {
		return err
	}

	// Start rpc
	if node.config.IPCEnabled {
		if err := node.startIPC(node.GetIpcApis()); err != nil {
			node.stopInProcess()
			return err
		}
	}

	if node.config.RPCEnabled {
		apis := rpcapi.GetPublicApis(node.viteServer)
		if len(node.config.PublicModules) != 0 {
			apis = rpcapi.GetApis(node.viteServer, node.config.PublicModules...)
		}
		if err := node.startHTTP(node.httpEndpoint, apis, nil, node.config.HTTPCors, node.config.HttpVirtualHosts, rpc.HTTPTimeouts{}, node.config.HttpExposeAll); err != nil {
			node.stopInProcess()
			node.stopIPC()
			return err
		}
	}

	if node.config.WSEnabled {
		apis := rpcapi.GetPublicApis(node.viteServer)
		if len(node.config.PublicModules) != 0 {
			apis = rpcapi.GetApis(node.viteServer, node.config.PublicModules...)
		}
		if err := node.startWS(node.wsEndpoint, apis, nil, node.config.WSOrigins, node.config.WSExposeAll); err != nil {
			node.stopInProcess()
			node.stopIPC()
			node.stopHTTP()
			return err
		}
	}

	return nil
}

func (node *Node) stopWallet() error {

	if node.walletManager == nil {
		return ErrNodeStopped
	}

	node.walletManager.Stop()
	return nil
}

func (node *Node) stopP2P() error {

	if node.p2pServer == nil {
		return ErrNodeStopped
	}

	node.p2pServer.Stop()
	return nil
}

func (node *Node) stopVite() error {

	if node.viteServer == nil {
		return ErrNodeStopped
	}

	node.viteServer.Stop()
	return nil
}

func (node *Node) stopRPC() error {
	node.stopWS()
	node.stopHTTP()
	node.stopIPC()
	return nil
}

func (node *Node) openDataDir() error {

	if node.config.DataDir == "" {
		return nil
	}

	// open data dir
	if err := os.MkdirAll(node.config.DataDir, 0700); err != nil {
		return err
	}
	log.Info(fmt.Sprintf("Open NodeServer.DataDir:%v", node.config.DataDir))

	//Lock the instance directory to prevent concurrent use by another instance as well as accidental use of the instance directory as a database.
	lockDir := filepath.Join(node.config.DataDir, "LOCK")
	log.Info(fmt.Sprintf("Try to Lock NodeServer.DataDir,lockDir:%v", lockDir))
	release, _, err := flock.New(lockDir)
	if err != nil {
		log.Error(fmt.Sprintf("Directory locked failed,lockDir:%v", lockDir))
		return convertFileLockError(err)
	}
	log.Info(fmt.Sprintf("Directory locked successfully,lockDir:%v", lockDir))
	node.instanceDirLock = release

	// open p2p data dir
	if err := os.MkdirAll(node.p2pConfig.DataDir, 0700); err != nil {
		return err
	}
	log.Info(fmt.Sprintf("Open NodeServer.p2pConfig.DataDir:%v", node.p2pConfig.DataDir))

	//open wallet data dir
	if err := os.MkdirAll(node.walletConfig.DataDir, 0700); err != nil {
		return err
	}
	log.Info(fmt.Sprintf("Open NodeServer.walletConfig.DataDir:%v", node.walletConfig.DataDir))

	return nil
}<|MERGE_RESOLUTION|>--- conflicted
+++ resolved
@@ -265,10 +265,6 @@
 
 	}
 
-<<<<<<< HEAD
-
-=======
->>>>>>> 2b8831d0
 	return nil
 }
 

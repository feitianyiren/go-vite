--- conflicted
+++ resolved
@@ -49,18 +49,12 @@
 
 func NewManager(net Net, chain chain.Chain, pool Pool, producer Producer, wallet *wallet.Manager) *Manager {
 	m := &Manager{
-<<<<<<< HEAD
-		vite:               vite,
-		pool:               vite.Pool(),
-		keystoreManager:    vite.WalletManager().KeystoreManager,
-=======
 		pool:               pool,
 		net:                net,
 		chain:              chain,
 		producer:           producer,
 		wallet:             wallet,
 		keystoreManager:    wallet.KeystoreManager,
->>>>>>> 4e0b3492
 		autoReceiveWorkers: make(map[types.Address]*AutoReceiveWorker),
 		contractWorkers:    make(map[types.Gid]*ContractWorker),
 		log:                slog.New("w", "manager"),
@@ -69,22 +63,8 @@
 }
 
 func (manager *Manager) Init() {
-<<<<<<< HEAD
-	manager.uAccess = model.NewUAccess(manager.Chain())
-
-	manager.netStateLid = manager.vite.Net().SubscribeSyncStatus(manager.netStateChangedFunc)
-	manager.unlockLid = manager.keystoreManager.AddLockEventListener(manager.addressLockStateChangeFunc)
-	manager.vite.Producer().SetAccountEventFunc(manager.producerStartEventFunc)
-
-	manager.writeSuccLid = manager.vite.Chain().RegisterInsertAccountBlocksSuccess(manager.onroadBlocksPool.WriteOnroadSuccess)
-	manager.writeOnRoadLid = manager.vite.Chain().RegisterInsertAccountBlocks(manager.onroadBlocksPool.WriteOnroad)
-
-	manager.deleteSuccLid = manager.vite.Chain().RegisterDeleteAccountBlocksSuccess(manager.onroadBlocksPool.RevertOnroadSuccess)
-	manager.deleteOnRoadLid = manager.vite.Chain().RegisterDeleteAccountBlocks(manager.onroadBlocksPool.RevertOnroad)
-=======
 	manager.uAccess = model.NewUAccess(manager.chain)
 	manager.onroadBlocksPool = model.NewOnroadBlocksPool(manager.uAccess)
->>>>>>> 4e0b3492
 }
 
 func (manager *Manager) Start() {

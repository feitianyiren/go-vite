--- conflicted
+++ resolved
@@ -9,20 +9,12 @@
 	"github.com/gavv/monotime"
 	"github.com/vitelabs/go-vite/common"
 	"github.com/vitelabs/go-vite/common/types"
-<<<<<<< HEAD
-	"github.com/vitelabs/go-vite/wallet/keystore"
-=======
 	"github.com/vitelabs/go-vite/consensus/core"
 	"github.com/vitelabs/go-vite/wallet"
->>>>>>> e9ba3d89
 )
 
 func genAddress(n int) []types.Address {
 	dir := common.GoViteTestDataDir()
-<<<<<<< HEAD
-	kp := keystore.NewManager(dir)
-	kp.Init()
-=======
 	wallet := wallet.New(&wallet.Config{
 		DataDir: dir,
 	})
@@ -31,7 +23,6 @@
 		return nil
 	}
 	em.Unlock("123")
->>>>>>> e9ba3d89
 
 	addressArr := make([]types.Address, n)
 	for i := 0; i < n; i++ {
@@ -50,23 +41,12 @@
 func TestGenPlan(t *testing.T) {
 	now := time.Now()
 	println("now:\t" + now.Format(time.RFC3339))
-<<<<<<< HEAD
-	info := membersInfo{genesisTime: now, memberCnt: 2, interval: 6}
-	var n = 10
-	for i := 0; i < n; i++ {
-		result := info.genPlan(int32(i), genAddress(n))
-		plans := result.Plans
-		for i, p := range plans {
-			println(strconv.Itoa(i) + ":\t" + p.STime.Format(time.StampMilli) + "\t" + p.Member.String() + "\t" +
-				result.STime.Format(time.StampMilli) + "\t" + result.ETime.Format(time.StampMilli))
-=======
 	info := core.NewGroupInfo(now, types.ConsensusGroupInfo{NodeCount: 2, Interval: 6, Gid: types.SNAPSHOT_GID})
 	var n = uint64(10)
 	for i := uint64(0); i < n; i++ {
 		plans := info.GenPlanByAddress(i, genAddress(int(n)))
 		for i, p := range plans {
 			println(strconv.Itoa(i) + ":\t" + p.STime.Format(time.StampMilli) + "\t" + p.Member.String() + "\t")
->>>>>>> e9ba3d89
 		}
 	}
 }

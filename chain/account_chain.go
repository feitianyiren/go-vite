--- conflicted
+++ resolved
@@ -68,10 +68,7 @@
 				accountId, newAccountIdErr := c.newAccountId()
 				if newAccountIdErr != nil {
 					c.log.Error("newAccountId failed, error is "+newAccountIdErr.Error(), "method", "InsertAccountBlocks")
-<<<<<<< HEAD
-=======
 					return newAccountIdErr
->>>>>>> f680badb
 				}
 
 				if err := c.createAccount(batch, accountId, &accountBlock.AccountAddress, accountBlock.PublicKey); err != nil {

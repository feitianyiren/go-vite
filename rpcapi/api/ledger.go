package api

import (
	"github.com/vitelabs/go-vite/chain"
	"github.com/vitelabs/go-vite/common/types"
	"github.com/vitelabs/go-vite/ledger"
	"github.com/vitelabs/go-vite/log15"
	"github.com/vitelabs/go-vite/vite"
)

// !!! Block = Transaction = TX

func NewLedgerApi(vite *vite.Vite) *LedgerApi {
	return &LedgerApi{
		chain: vite.Chain(),
		//signer:        vite.Signer(),
		log: log15.New("module", "rpc_api/ledger_api"),
	}
}

type LedgerApi struct {
	chain chain.Chain
	//signer        *signer.Master
	//MintageCache map[types.TokenTypeId]*Mintage
	log log15.Logger
}

func (l LedgerApi) String() string {
	return "LedgerApi"
}

func (l *LedgerApi) ledgerBlocksToRpcBlocks(list []*ledger.AccountBlock) ([]*AccountBlock, error) {
	var blocks []*AccountBlock
	for _, item := range list {
		confirmTimes, err := l.chain.GetConfirmTimes(&item.Hash)

		if err != nil {
			return nil, err
		}

		token := l.chain.GetTokenInfoById(&item.TokenId)
		blocks = append(blocks, createAccountBlock(item, token, confirmTimes))
	}
	return blocks, nil
}

func (l *LedgerApi) GetBlocksByHash(addr types.Address, originBlockHash *types.Hash, count uint64) ([]*AccountBlock, error) {
	l.log.Info("GetBlocksByHash")

	list, getError := l.chain.GetAccountBlocksByHash(addr, originBlockHash, count, false)
	if getError != nil {
		return nil, getError
	}

	if blocks, err := l.ledgerBlocksToRpcBlocks(list); err != nil {
		l.log.Error("GetConfirmTimes failed, error is "+err.Error(), "method", "GetBlocksByHash")
		return nil, err
	} else {
		return blocks, nil
	}

}

func (l *LedgerApi) GetBlocksByAccAddr(addr types.Address, index int, count int, needTokenInfo *bool) ([]*AccountBlock, error) {
	l.log.Info("GetBlocksByAccAddr")

	list, getErr := l.chain.GetAccountBlocksByAddress(&addr, index, 1, count)

	if getErr != nil {
		l.log.Info("GetBlocksByAccAddr", "err", getErr)
		return nil, getErr
	}

	if blocks, err := l.ledgerBlocksToRpcBlocks(list); err != nil {
		l.log.Error("GetConfirmTimes failed, error is "+err.Error(), "method", "GetBlocksByAccAddr")
		return nil, err
	} else {
		return blocks, nil
	}
}

<<<<<<< HEAD
//
//func (l *LedgerApi) GetUnconfirmedBlocksByAccAddr(addr types.Address, index int, count int) ([]AccountBlock, error) {
//	log.Info("GetUnconfirmedBlocksByAccAddr")
//	blocks, e := l.ledgerManager.Ac().GetUnconfirmedTxBlocks(index, 1, count, &addr)
//	if e != nil {
//		return nil, e
//	}
//	if len(blocks) == 0 {
//		return nil, nil
//	}
//	result := make([]AccountBlock, len(blocks))
//	for key, value := range blocks {
//		result[key] = *LedgerAccBlockToRpc(value, nil)
//	}
//	return result, nil
=======
func (l *LedgerApi) GetUnconfirmedBlocksByAccAddr(addr types.Address, index int, count int) ([]AccountBlock, error) {
	log.Info("GetUnconfirmedBlocksByAccAddr")

	blocks, e := l.ledgerManager.Ac().GetUnconfirmedTxBlocks(index, 1, count, &addr)
	if e != nil {
		return nil, e
	}
	if len(blocks) == 0 {
		return nil, nil
	}

	result := make([]AccountBlock, len(blocks))
	for key, value := range blocks {
		result[key] = *LedgerAccBlockToRpc(value, nil)
	}
	return result, nil
}

func (l *LedgerApi) GetAccountByAccAddr(addr types.Address) (*RpcAccountInfo, error) {
	l.log.Info("GetAccountByAccAddr")

	account, err := l.chain.GetAccount(&addr)
	if err != nil {
		l.log.Error("GetAccount failed, error is "+err.Error(), "method", "GetAccountByAccAddr")
		return nil, err
	}

	//l.chain.GetLatestAccountBlock()
	response := GetAccountResponse{}
	if account == nil {
		log.Error("account == nil")
		return response, nil
	}

	if account.Address != nil {
		response.Addr = *account.Address
	}
	if account.BlockHeight != nil {
		response.BlockHeight = account.BlockHeight.String()
	}

	if len(account.TokenInfoList) != 0 {
		var bs []BalanceInfo
		bs = make([]BalanceInfo, len(account.TokenInfoList))
		for i, v := range account.TokenInfoList {
			amount := "0"
			if v.TotalAmount != nil {
				amount = v.TotalAmount.String()
			}
			bs[i] = BalanceInfo{
				Mintage: rawMintageToRpc(v.Token),
				Balance: amount,
			}
		}

		response.BalanceInfos = bs
	}
	return response, nil
}

func (l *LedgerApi) GetUnconfirmedInfo(addr types.Address) (GetUnconfirmedInfoResponse, error) {
	log.Info("GetUnconfirmedInfo")

	account, e := l.ledgerManager.Ac().GetUnconfirmedAccount(&addr)
	if e != nil {
		log.Error(e.Error())
		return GetUnconfirmedInfoResponse{}, e
	}

	response := GetUnconfirmedInfoResponse{}

	if account == nil {
		log.Error("account == nil")
		return response, nil
	}

	if account.Address != nil {
		response.Addr = *account.Address
	}
	if account.TotalNumber != nil {
		response.UnConfirmedBlocksLen = account.TotalNumber.String()
	}

	if len(account.TokenInfoList) != 0 {
		blances := make([]BalanceInfo, len(account.TokenInfoList))
		for k, v := range account.TokenInfoList {
			blances[k] = BalanceInfo{
				Mintage: rawMintageToRpc(v.Token),
				Balance: v.TotalAmount.String(),
			}
		}
		response.BalanceInfos = blances

	}

	return response, nil

}

func (l *LedgerApi) GetInitSyncInfo() (InitSyncResponse, error) {
	log.Info("GetInitSyncInfo")
	i := l.ledgerManager.Sc().GetFirstSyncInfo()

	r := InitSyncResponse{
		StartHeight:      i.BeginHeight.String(),
		TargetHeight:     i.TargetHeight.String(),
		CurrentHeight:    i.CurrentHeight.String(),
		IsFirstSyncDone:  i.IsFirstSyncDone,
		IsStartFirstSync: i.IsFirstSyncStart,
	}

	return r, nil
}

func (l *LedgerApi) GetSnapshotChainHeight() (string, error) {
	log.Info("GetSnapshotChainHeight")
	block, e := l.ledgerManager.Sc().GetLatestBlock()
	if e != nil {
		log.Error(e.Error())
		return "", e
	}
	if block != nil && block.Height != nil {
		return block.Height.String(), nil
	}
	return "", nil
}

func (l *LedgerApi) GetLatestSnapshotChainHash() (*types.Hash, error) {
	log.Info("GetLatestSnapshotChainHash")
	block, e := l.ledgerManager.Sc().GetLatestBlock()
	if e != nil {
		log.Error(e.Error())
		return nil, e
	}
	if block != nil && block.Hash != nil {
		return block.Hash, nil
	}
	return nil, nil
}

func (l *LedgerApi) GetLatestBlock(addr types.Address, needToken *bool) (*AccountBlock, error) {
	log.Info("GetLatestBlock")
	b, getError := l.ledgerManager.Ac().GetLatestBlock(&addr)
	if getError != nil {
		return nil, getError.Err
	}
	return LedgerAccBlockToRpc(b, nil), nil
}

func (l *LedgerApi) SendTx(block *AccountBlock) error {
	log.Info("SendTx")
	if block == nil {
		return errors.New("block nil")
	}
	accountBlock, e := block.ToLedgerAccBlock()
	if e != nil {
		return e
	}
	return l.ledgerManager.Ac().CreateTx(accountBlock)
}

func (l *LedgerApi) GetTokenMintage(tti types.TokenTypeId) (*Mintage, error) {
	log.Info("GetTokenMintage")
	token, e := l.ledgerManager.Ac().GetToken(tti)
	if e != nil {
		return nil, e
	}
	if token.Mintage == nil {
		return nil, errors.New("token.Mintage nil")
	}
	return rawMintageToRpc(token.Mintage), nil

}

//func (l *LedgerApi) StartAutoConfirmTx(addr []string, reply *string) error {
//	return nil
>>>>>>> b04d3f42
//}
//
//func (l *LedgerApi) GetAccountByAccAddr(addr types.Address) (GetAccountResponse, error) {
//	log.Info("GetAccountByAccAddr")
//
//	account, err := l.ledgerManager.Ac().GetAccount(&addr)
//	if err != nil {
//		return GetAccountResponse{}, err
//	}
//
//	response := GetAccountResponse{}
//	if account == nil {
//		log.Error("account == nil")
//		return response, nil
//	}
//
//	if account.Address != nil {
//		response.Addr = *account.Address
//	}
//	if account.BlockHeight != nil {
//		response.BlockHeight = account.BlockHeight.String()
//	}
//
//	if len(account.TokenInfoList) != 0 {
//		var bs []BalanceInfo
//		bs = make([]BalanceInfo, len(account.TokenInfoList))
//		for i, v := range account.TokenInfoList {
//			amount := "0"
//			if v.TotalAmount != nil {
//				amount = v.TotalAmount.String()
//			}
//			bs[i] = BalanceInfo{
//				Mintage: rawMintageToRpc(v.Token),
//				Balance: amount,
//			}
//		}
//
//		response.BalanceInfos = bs
//	}
//	return response, nil
//}
//
//func (l *LedgerApi) GetUnconfirmedInfo(addr types.Address) (GetUnconfirmedInfoResponse, error) {
//	log.Info("GetUnconfirmedInfo")
//
//	account, e := l.ledgerManager.Ac().GetUnconfirmedAccount(&addr)
//	if e != nil {
//		log.Error(e.Error())
//		return GetUnconfirmedInfoResponse{}, e
//	}
//
//	response := GetUnconfirmedInfoResponse{}
//
//	if account == nil {
//		log.Error("account == nil")
//		return response, nil
//	}
//
//	if account.Address != nil {
//		response.Addr = *account.Address
//	}
//	if account.TotalNumber != nil {
//		response.UnConfirmedBlocksLen = account.TotalNumber.String()
//	}
//
//	if len(account.TokenInfoList) != 0 {
//		blances := make([]BalanceInfo, len(account.TokenInfoList))
//		for k, v := range account.TokenInfoList {
//			blances[k] = BalanceInfo{
//				Mintage: rawMintageToRpc(v.Token),
//				Balance: v.TotalAmount.String(),
//			}
//		}
//		response.BalanceInfos = blances
//
//	}
//
//	return response, nil
//
//}
//
//func (l *LedgerApi) GetInitSyncInfo() (InitSyncResponse, error) {
//	log.Info("GetInitSyncInfo")
//	i := l.ledgerManager.Sc().GetFirstSyncInfo()
//
//	r := InitSyncResponse{
//		StartHeight:      i.BeginHeight.String(),
//		TargetHeight:     i.TargetHeight.String(),
//		CurrentHeight:    i.CurrentHeight.String(),
//		IsFirstSyncDone:  i.IsFirstSyncDone,
//		IsStartFirstSync: i.IsFirstSyncStart,
//	}
//
//	return r, nil
//}
//
//func (l *LedgerApi) GetSnapshotChainHeight() (string, error) {
//	log.Info("GetSnapshotChainHeight")
//	block, e := l.ledgerManager.Sc().GetLatestBlock()
//	if e != nil {
//		log.Error(e.Error())
//		return "", e
//	}
//	if block != nil && block.Height != nil {
//		return block.Height.String(), nil
//	}
//	return "", nil
//}
//
//func (l *LedgerApi) GetLatestSnapshotChainHash() (*types.Hash, error) {
//	log.Info("GetLatestSnapshotChainHash")
//	block, e := l.ledgerManager.Sc().GetLatestBlock()
//	if e != nil {
//		log.Error(e.Error())
//		return nil, e
//	}
//	if block != nil && block.Hash != nil {
//		return block.Hash, nil
//	}
//	return nil, nil
//}
//
//func (l *LedgerApi) GetLatestBlock(addr types.Address, needToken *bool) (*AccountBlock, error) {
//	log.Info("GetLatestBlock")
//	b, getError := l.ledgerManager.Ac().GetLatestBlock(&addr)
//	if getError != nil {
//		return nil, getError.Err
//	}
//	return LedgerAccBlockToRpc(b, nil), nil
//}
//
//func (l *LedgerApi) SendTx(block *AccountBlock) error {
//	log.Info("SendTx")
//	if block == nil {
//		return errors.New("block nil")
//	}
//	accountBlock, e := block.ToLedgerAccBlock()
//	if e != nil {
//		return e
//	}
//	return l.ledgerManager.Ac().CreateTx(accountBlock)
//}
//
//func (l *LedgerApi) GetTokenMintage(tti types.TokenTypeId) (*Mintage, error) {
//	log.Info("GetTokenMintage")
//	token, e := l.ledgerManager.Ac().GetToken(tti)
//	if e != nil {
//		return nil, e
//	}
//	if token.Mintage == nil {
//		return nil, errors.New("token.Mintage nil")
//	}
//	return rawMintageToRpc(token.Mintage), nil
//
//}
//
////func (l *LedgerApi) StartAutoConfirmTx(addr []string, reply *string) error {
////	return nil
////}
////
////func (l *LedgerApi) StopAutoConfirmTx(addr []string, reply *string) error {
////	return nil
////}
//
//type PublicTxApi struct {
//	txApi *LedgerApi
//}<|MERGE_RESOLUTION|>--- conflicted
+++ resolved
@@ -1,11 +1,13 @@
 package api
 
 import (
+	"github.com/pkg/errors"
 	"github.com/vitelabs/go-vite/chain"
 	"github.com/vitelabs/go-vite/common/types"
 	"github.com/vitelabs/go-vite/ledger"
 	"github.com/vitelabs/go-vite/log15"
 	"github.com/vitelabs/go-vite/vite"
+	"github.com/vitelabs/go-vite/vm/contracts"
 )
 
 // !!! Block = Transaction = TX
@@ -79,23 +81,6 @@
 	}
 }
 
-<<<<<<< HEAD
-//
-//func (l *LedgerApi) GetUnconfirmedBlocksByAccAddr(addr types.Address, index int, count int) ([]AccountBlock, error) {
-//	log.Info("GetUnconfirmedBlocksByAccAddr")
-//	blocks, e := l.ledgerManager.Ac().GetUnconfirmedTxBlocks(index, 1, count, &addr)
-//	if e != nil {
-//		return nil, e
-//	}
-//	if len(blocks) == 0 {
-//		return nil, nil
-//	}
-//	result := make([]AccountBlock, len(blocks))
-//	for key, value := range blocks {
-//		result[key] = *LedgerAccBlockToRpc(value, nil)
-//	}
-//	return result, nil
-=======
 func (l *LedgerApi) GetUnconfirmedBlocksByAccAddr(addr types.Address, index int, count int) ([]AccountBlock, error) {
 	log.Info("GetUnconfirmedBlocksByAccAddr")
 
@@ -272,171 +257,12 @@
 
 //func (l *LedgerApi) StartAutoConfirmTx(addr []string, reply *string) error {
 //	return nil
->>>>>>> b04d3f42
 //}
 //
-//func (l *LedgerApi) GetAccountByAccAddr(addr types.Address) (GetAccountResponse, error) {
-//	log.Info("GetAccountByAccAddr")
-//
-//	account, err := l.ledgerManager.Ac().GetAccount(&addr)
-//	if err != nil {
-//		return GetAccountResponse{}, err
-//	}
-//
-//	response := GetAccountResponse{}
-//	if account == nil {
-//		log.Error("account == nil")
-//		return response, nil
-//	}
-//
-//	if account.Address != nil {
-//		response.Addr = *account.Address
-//	}
-//	if account.BlockHeight != nil {
-//		response.BlockHeight = account.BlockHeight.String()
-//	}
-//
-//	if len(account.TokenInfoList) != 0 {
-//		var bs []BalanceInfo
-//		bs = make([]BalanceInfo, len(account.TokenInfoList))
-//		for i, v := range account.TokenInfoList {
-//			amount := "0"
-//			if v.TotalAmount != nil {
-//				amount = v.TotalAmount.String()
-//			}
-//			bs[i] = BalanceInfo{
-//				Mintage: rawMintageToRpc(v.Token),
-//				Balance: amount,
-//			}
-//		}
-//
-//		response.BalanceInfos = bs
-//	}
-//	return response, nil
+//func (l *LedgerApi) StopAutoConfirmTx(addr []string, reply *string) error {
+//	return nil
 //}
-//
-//func (l *LedgerApi) GetUnconfirmedInfo(addr types.Address) (GetUnconfirmedInfoResponse, error) {
-//	log.Info("GetUnconfirmedInfo")
-//
-//	account, e := l.ledgerManager.Ac().GetUnconfirmedAccount(&addr)
-//	if e != nil {
-//		log.Error(e.Error())
-//		return GetUnconfirmedInfoResponse{}, e
-//	}
-//
-//	response := GetUnconfirmedInfoResponse{}
-//
-//	if account == nil {
-//		log.Error("account == nil")
-//		return response, nil
-//	}
-//
-//	if account.Address != nil {
-//		response.Addr = *account.Address
-//	}
-//	if account.TotalNumber != nil {
-//		response.UnConfirmedBlocksLen = account.TotalNumber.String()
-//	}
-//
-//	if len(account.TokenInfoList) != 0 {
-//		blances := make([]BalanceInfo, len(account.TokenInfoList))
-//		for k, v := range account.TokenInfoList {
-//			blances[k] = BalanceInfo{
-//				Mintage: rawMintageToRpc(v.Token),
-//				Balance: v.TotalAmount.String(),
-//			}
-//		}
-//		response.BalanceInfos = blances
-//
-//	}
-//
-//	return response, nil
-//
-//}
-//
-//func (l *LedgerApi) GetInitSyncInfo() (InitSyncResponse, error) {
-//	log.Info("GetInitSyncInfo")
-//	i := l.ledgerManager.Sc().GetFirstSyncInfo()
-//
-//	r := InitSyncResponse{
-//		StartHeight:      i.BeginHeight.String(),
-//		TargetHeight:     i.TargetHeight.String(),
-//		CurrentHeight:    i.CurrentHeight.String(),
-//		IsFirstSyncDone:  i.IsFirstSyncDone,
-//		IsStartFirstSync: i.IsFirstSyncStart,
-//	}
-//
-//	return r, nil
-//}
-//
-//func (l *LedgerApi) GetSnapshotChainHeight() (string, error) {
-//	log.Info("GetSnapshotChainHeight")
-//	block, e := l.ledgerManager.Sc().GetLatestBlock()
-//	if e != nil {
-//		log.Error(e.Error())
-//		return "", e
-//	}
-//	if block != nil && block.Height != nil {
-//		return block.Height.String(), nil
-//	}
-//	return "", nil
-//}
-//
-//func (l *LedgerApi) GetLatestSnapshotChainHash() (*types.Hash, error) {
-//	log.Info("GetLatestSnapshotChainHash")
-//	block, e := l.ledgerManager.Sc().GetLatestBlock()
-//	if e != nil {
-//		log.Error(e.Error())
-//		return nil, e
-//	}
-//	if block != nil && block.Hash != nil {
-//		return block.Hash, nil
-//	}
-//	return nil, nil
-//}
-//
-//func (l *LedgerApi) GetLatestBlock(addr types.Address, needToken *bool) (*AccountBlock, error) {
-//	log.Info("GetLatestBlock")
-//	b, getError := l.ledgerManager.Ac().GetLatestBlock(&addr)
-//	if getError != nil {
-//		return nil, getError.Err
-//	}
-//	return LedgerAccBlockToRpc(b, nil), nil
-//}
-//
-//func (l *LedgerApi) SendTx(block *AccountBlock) error {
-//	log.Info("SendTx")
-//	if block == nil {
-//		return errors.New("block nil")
-//	}
-//	accountBlock, e := block.ToLedgerAccBlock()
-//	if e != nil {
-//		return e
-//	}
-//	return l.ledgerManager.Ac().CreateTx(accountBlock)
-//}
-//
-//func (l *LedgerApi) GetTokenMintage(tti types.TokenTypeId) (*Mintage, error) {
-//	log.Info("GetTokenMintage")
-//	token, e := l.ledgerManager.Ac().GetToken(tti)
-//	if e != nil {
-//		return nil, e
-//	}
-//	if token.Mintage == nil {
-//		return nil, errors.New("token.Mintage nil")
-//	}
-//	return rawMintageToRpc(token.Mintage), nil
-//
-//}
-//
-////func (l *LedgerApi) StartAutoConfirmTx(addr []string, reply *string) error {
-////	return nil
-////}
-////
-////func (l *LedgerApi) StopAutoConfirmTx(addr []string, reply *string) error {
-////	return nil
-////}
-//
-//type PublicTxApi struct {
-//	txApi *LedgerApi
-//}+
+type PublicTxApi struct {
+	txApi *LedgerApi
+}
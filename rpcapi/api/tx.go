--- conflicted
+++ resolved
@@ -99,15 +99,11 @@
 		Data:           param.Data,
 		Difficulty:     d,
 	}
-<<<<<<< HEAD
-	_, fittestSnapshotBlockHash, err := generator.GetFittestGeneratorSnapshotHash(t.vite.Chain(), &msg.AccountAddress, nil, true)
-=======
 	_, fitestSnapshotBlockHash, err := generator.GetFittestGeneratorSnapshotHash(t.vite.Chain(), &msg.AccountAddress, nil, true)
->>>>>>> 1825a377
 	if err != nil {
 		return nil, err
 	}
-	g, e := generator.NewGenerator(t.vite.Chain(), fittestSnapshotBlockHash, param.PreBlockHash, param.SelfAddr)
+	g, e := generator.NewGenerator(t.vite.Chain(), fitestSnapshotBlockHash, param.PreBlockHash, param.SelfAddr)
 	if e != nil {
 		return nil, e
 	}

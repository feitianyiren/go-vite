package vm

import "math/big"

const (
	quickStepGas          uint64 = 2
	fastestStepGas        uint64 = 3
	fastStepGas           uint64 = 5
	midStepGas            uint64 = 8
	slowStepGas           uint64 = 10
	extStepGas            uint64 = 20
	extCodeSizeGas        uint64 = 700
	extCodeCopyGas        uint64 = 700
	balanceGas            uint64 = 400
	sLoadGas              uint64 = 200
	expByteGas            uint64 = 50
	txGas                 uint64 = 21000 // Per transaction not creating a contract.
	txContractCreationGas uint64 = 53000 // Per transaction that creates a contract.
	txDataZeroGas         uint64 = 4     // Per byte of data attached to a transaction that equals zero.
	txDataNonZeroGas      uint64 = 68    // Per byte of data attached to a transaction that is not equal to zero.
	quadCoeffDiv          uint64 = 512   // Divisor for the quadratic particle of the memory cost equation.
	logGas                uint64 = 375   // Per LOG* operation.
	logTopicGas           uint64 = 375   // Multiplied by the * of the LOG*, per LOG transaction. e.g. LOG0 incurs 0 * c_txLogTopicGas, LOG4 incurs 4 * c_txLogTopicGas.
	logDataGas            uint64 = 8     // Per byte in a LOG* operation's data.
	blake2bGas            uint64 = 30    // Once per Blake2b operation.
	blake2bWordGas        uint64 = 6     // Once per word of the Blake2b operation's data.
	sstoreSetGas          uint64 = 20000 // Once per SSTORE operation
	sstoreResetGas        uint64 = 5000  // Once per SSTORE operation if the zeroness changes from zero.
	sstoreClearGas        uint64 = 5000  // Once per SSTORE operation if the zeroness doesn't change.
	sstoreRefundGas       uint64 = 15000 // Once per SSTORE operation if the zeroness changes to zero.
	jumpdestGas           uint64 = 1     // Jumpdest gas cost.
	callGas               uint64 = 700   // Once per CALL operation & message call transaction.
	contractCodeGas       uint64 = 200   // Per byte in contract code
	copyGas               uint64 = 3     //
	memoryGas             uint64 = 3     // Times the address of the (highest referenced byte in memory + 1). NOTE: referencing happens on read, write and in instructions such as RETURN and CALL.

	callCreateDepth          uint64 = 1024    // Maximum Depth of call/create stack.
	stackLimit               uint64 = 1024    // Maximum size of VM stack allowed.
	quotaLimitForTransaction uint64 = 800000  // Maximum quota of a transaction
	quotaLimit               uint64 = 3000000 // Maximum quota of an account referring to one snapshot block

	tokenDecimalsMin     uint8 = 0  // Minimum value of a token decimals(include)
	tokenDecimalsMax     uint8 = 18 // Maximum value of a token decimals(include)
	tokenNameLengthMax   int   = 40 // Maximum length of a token name(include)
	tokenSymbolLengthMax int   = 10 // Maximum length of a token symbol(include)
	mintagePledgeTime    int64 = 3600 * 24 * 3

	// precompiled contract gas
	registerGas             uint64 = 62200
	updateRegistrationGas   uint64 = 62200
	cancelRegisterGas       uint64 = 83200
	rewardGas               uint64 = 83200
	calcRewardGasPerPage    uint64 = 200
	voteGas                 uint64 = 62000
	cancelVoteGas           uint64 = 62000
	pledgeGas               uint64 = 82400
	cancelPledgeGas         uint64 = 103400
	createConsensusGroupGas uint64 = 62200
	mintageGas              uint64 = 62200
	mintageCancelPledgeGas  uint64 = 62200

<<<<<<< HEAD
	dbPageSize uint64 = 10000
	pledgeTime int64  = 3600 * 24 * 3 // minimum pledge time in  second
=======
	pledgeTime int64 = 3600 * 24 * 3 // minimum pledge time in  second
>>>>>>> b3f853fc

	cgNodeCountMin uint8 = 10
	cgNodeCountMax uint8 = 50
	cgIntervalMin  int64 = 1
	cgIntervalMax  int64 = 60

	quotaForPoW uint64 = 21000

	rewardHeightLimit     uint64 = 50
	rewardGapLimit        uint64 = 31536000
	dbPageSize            uint64 = 10000
	getBlockByHeightLimit uint64 = 256

	//CallValueTransferGas  uint64 = 9000  // Paid for CALL when the amount transfer is non-zero.
	//CallNewAccountGas     uint64 = 25000 // Paid for CALL when the destination address didn't exist prior.
	//CallStipend           uint64 = 2300  // Free gas given at beginning of call.

	MaxCodeSize = 24576 // Maximum bytecode to permit for a contract
)

var (
	contractFee = big.NewInt(1e18)

	quotaByCreateFeeAttov   = big.NewInt(1e9)
	quotaByPledge           = big.NewInt(1e9)
	rewardPerBlock          = attovPerVite
	attovPerVite            = big.NewInt(1e18)
	createConsensusGroupFee = new(big.Int).Mul(big.NewInt(1e6), attovPerVite)
	mintageFee              = new(big.Int).Mul(big.NewInt(1e3), attovPerVite)
	mintagePledgeAmount     = new(big.Int).Mul(big.NewInt(1e4), attovPerVite)
)<|MERGE_RESOLUTION|>--- conflicted
+++ resolved
@@ -59,12 +59,7 @@
 	mintageGas              uint64 = 62200
 	mintageCancelPledgeGas  uint64 = 62200
 
-<<<<<<< HEAD
-	dbPageSize uint64 = 10000
-	pledgeTime int64  = 3600 * 24 * 3 // minimum pledge time in  second
-=======
 	pledgeTime int64 = 3600 * 24 * 3 // minimum pledge time in  second
->>>>>>> b3f853fc
 
 	cgNodeCountMin uint8 = 10
 	cgNodeCountMax uint8 = 50

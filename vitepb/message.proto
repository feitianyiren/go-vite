--- conflicted
+++ resolved
@@ -60,42 +60,6 @@
 }
 
 message AccountBlocksMsg {
-<<<<<<< HEAD
-    repeated vitepb.AccountBlockNet blocks = 3;
-}
-
-// version 2
-message BlockID {
-    bytes Hash = 1;
-    uint64 Height = 2;
-}
-
-message Segment {
-    BlockID From = 1;
-    BlockID To = 2;
-    uint64 Step = 3;
-}
-
-message AccountSegment {
-    bytes Address = 1;
-    Segment Segment = 2;
-}
-
-message MultiAccountSegment {
-    repeated AccountSegment Segments = 1;
-}
-
-message FileList {
-    repeated string Files = 1;
-    uint64 Start = 2;
-    uint64 End = 3;
-}
-
-message SubLedger {
-    repeated vitepb.SnapshotBlockNet SBlocks = 1;
-    repeated vitepb.AccountBlockNet ABlocks = 2;
-=======
     bytes Address = 1;
     repeated vitepb.AccountBlock Blocks = 3;
->>>>>>> af0978a9
 }